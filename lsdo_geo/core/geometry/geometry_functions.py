import lsdo_geo
import csdl_alpha as csdl
import numpy as np
import lsdo_function_spaces as lfs


def import_geometry(file_name:str, name:str='geometry', parallelize:bool=True, scale:int=1.0) -> lsdo_geo.Geometry:
    '''
    Imports geometry from a file.

    Parameters
    ----------
    file_name : str
        The name of the file (with path) that containts the geometric information.
    '''
    
    function_set = lfs.import_file(file_name, parallelize=parallelize)
    if scale != 1.0:
        for function in function_set.functions.values():
            function.coefficients = csdl.Variable(value=function.coefficients.value * scale)
    geometry = lsdo_geo.Geometry(functions=function_set.functions, function_names=function_set.function_names, name=name, space=function_set.space)
    return geometry


def rotate(points:csdl.Variable, axis_origin:csdl.Variable, axis_vector:csdl.Variable, angles:csdl.Variable, units:str='radians') -> csdl.Variable:
    points_out_shape = None
    if len(points.shape) == 1:
        print("Rotating points is in vector format, so rotation is assuming 3d and reshaping into (-1,3)")
        points = points.reshape((points.size//3,3))
    if len(points.shape) > 2:
        points_out_shape = points.shape
        points = points.reshape((points.size//points.shape[-1], points.shape[-1]))
        
    if type(points) is np.ndarray:
        points = csdl.Variable(shape=points.shape, value=points)

    if type(axis_origin) is np.ndarray:
        axis_origin = csdl.Variable(shape=axis_origin.shape, value=axis_origin)
    
    if isinstance(axis_vector, np.ndarray):
        axis_vector = csdl.Variable(shape=axis_vector.shape, value=axis_vector)

    if isinstance(angles, (float, int)):
        angles = csdl.Variable(shape=(1,), value=angles)
    elif isinstance(angles, np.ndarray):
        angles = csdl.Variable(shape=angles.shape, value=angles)
    if units == 'degrees':
        angles = angles * np.pi / 180

    points_wrt_axis = points - csdl.expand(axis_origin, points.shape, 'i->ji')

    output_shape = (points.shape[0], 4)

    points_wrt_axis_quaternion = csdl.Variable(shape=output_shape, name='points_wrt_axis_quaternion',
                                               value=0.)
    points_wrt_axis_quaternion = points_wrt_axis_quaternion.set(csdl.slice[:,1:], points_wrt_axis)
    points_wrt_axis_quaternion = points_wrt_axis_quaternion.set(csdl.slice[:,0], 0)

    if angles.shape[0] > 1:
        output_shape = (angles.shape[0],) + output_shape
    else:
        output_shape = (1,) + output_shape

    rotated_points_quaternion = csdl.Variable(shape=output_shape, name='rotated_points', value=0.)
    # for i in csdl.frange(angles.shape[0]):
    for i in range(angles.shape[0]):
        angle = angles[i]

        angle_divide_by_2 = angle / 2
        sin_theta_divide_by_2 = csdl.sin(angle_divide_by_2)

        quaternion_bottom = sin_theta_divide_by_2 * axis_vector
        quaternion = csdl.concatenate((csdl.cos(angle_divide_by_2), quaternion_bottom))

        quaternion = quaternion / csdl.norm(quaternion)
        
        quaternion_conjugate = quaternion
        quaternion_conjugate = quaternion_conjugate.set(csdl.slice[1:], -quaternion_conjugate[1:])

        # for j in csdl.frange(points_wrt_axis.shape[0]):
        # for j in range(points_wrt_axis.shape[0]):
            # rotated_points_quaternion = rotated_points_quaternion.set(csdl.slice[i,j,:], 
            #                     hamiltonion_product(quaternion, 
            #                     hamiltonion_product(points_wrt_axis_quaternion[j],
            #                                         quaternion_conjugate)))
        
        # # baseline
        # rotated_points =  vectorized_hamiltonion_product_2(quaternion, 
        #                     vectorized_hamiltonion_product_1(points_wrt_axis_quaternion,
        #                                         quaternion_conjugate))
        
        # # csdl function
        # self.vectorized_hamiltonion_product_2 = csdl.Function(vectorized_hamiltonion_product_2)
        # rotated_points =  self.vectorized_hamiltonion_product_2(quaternion, points_wrt_axis_quaternion,quaternion_conjugate)

        # old
        rotated_points_quaternion = rotated_points_quaternion.set(csdl.slice[i,:,:], 
                            vectorized_hamiltonion_product_2(quaternion, 
                            vectorized_hamiltonion_product_1(points_wrt_axis_quaternion,
                                                quaternion_conjugate)))

    if angles.shape[0] == 1:
        rotated_points_wrt_axis = rotated_points_quaternion[0,:,1:]
        rotated_points = rotated_points_wrt_axis + csdl.expand(axis_origin, points.shape, 'i->ji')
    else:
        rotated_points_wrt_axis = rotated_points_quaternion[:,:,1:]
        output_shape = (angles.shape[0], points.shape[0], points.shape[1])
        rotated_points = rotated_points_wrt_axis + csdl.expand(axis_origin, output_shape, 'i->kij')

    if points_out_shape is not None:
        rotated_points = rotated_points.reshape(points_out_shape)
    return rotated_points


def vectorized_hamiltonion_product_1(q1:csdl.Variable, q2:csdl.Variable) -> csdl.Variable:
    # q1 = q1.reshape((4,))
    # q2 = q2.reshape((4,))

    q1_0 = q1[:,0]
    q1_1 = q1[:,1]
    q1_2 = q1[:,2]
    q1_3 = q1[:,3]

    q2_0 = q2[0]
    q2_1 = q2[1]
    q2_2 = q2[2]
    q2_3 = q2[3]

<<<<<<< HEAD
    # q = csdl.Variable(shape=q1.shape, name='quaternion_product', value=0.)
    # q = q.set(csdl.slice[:,0], q1_0*q2_0 - q1_1*q2_1 - q1_2*q2_2 - q1_3*q2_3)
    # q = q.set(csdl.slice[:,1], q1_0*q2_1 + q1_1*q2_0 + q1_2*q2_3 - q1_3*q2_2)
    # q = q.set(csdl.slice[:,2], q1_0*q2_2 - q1_1*q2_3 + q1_2*q2_0 + q1_3*q2_1)
    # q = q.set(csdl.slice[:,3], q1_0*q2_3 + q1_1*q2_2 - q1_2*q2_1 + q1_3*q2_0)

    q_1 = q1_0*q2_0 - q1_1*q2_1 - q1_2*q2_2 - q1_3*q2_3
    q_2 = q1_0*q2_1 + q1_1*q2_0 + q1_2*q2_3 - q1_3*q2_2
    q_3 = q1_0*q2_2 - q1_1*q2_3 + q1_2*q2_0 + q1_3*q2_1
    q_4 = q1_0*q2_3 + q1_1*q2_2 - q1_2*q2_1 + q1_3*q2_0

    q = csdl.vstack((q_1, q_2, q_3, q_4))
    q = csdl.transpose(q)
=======
    q = csdl.vstack(
        (q1_0*q2_0 - q1_1*q2_1 - q1_2*q2_2 - q1_3*q2_3,
         q1_0*q2_1 + q1_1*q2_0 + q1_2*q2_3 - q1_3*q2_2,
         q1_0*q2_2 - q1_1*q2_3 + q1_2*q2_0 + q1_3*q2_1,
         q1_0*q2_3 + q1_1*q2_2 - q1_2*q2_1 + q1_3*q2_0,
        ))
>>>>>>> 40cb848b

    return q.T()

def vectorized_hamiltonion_product_2(q1:csdl.Variable, q2:csdl.Variable) -> csdl.Variable:
    q1_0 = q1[0]
    q1_1 = q1[1]
    q1_2 = q1[2]
    q1_3 = q1[3]

    q2_0 = q2[:,0]
    q2_1 = q2[:,1]
    q2_2 = q2[:,2]
    q2_3 = q2[:,3]

<<<<<<< HEAD
    # q = csdl.Variable(shape=q2.shape, name='quaternion_product', value=0.)
    # q = q.set(csdl.slice[:,0], q1_0*q2_0 - q1_1*q2_1 - q1_2*q2_2 - q1_3*q2_3)
    # q = q.set(csdl.slice[:,1], q1_0*q2_1 + q1_1*q2_0 + q1_2*q2_3 - q1_3*q2_2)
    # q = q.set(csdl.slice[:,2], q1_0*q2_2 - q1_1*q2_3 + q1_2*q2_0 + q1_3*q2_1)
    # q = q.set(csdl.slice[:,3], q1_0*q2_3 + q1_1*q2_2 - q1_2*q2_1 + q1_3*q2_0)

    q_1 = q1_0*q2_0 - q1_1*q2_1 - q1_2*q2_2 - q1_3*q2_3
    q_2 = q1_0*q2_1 + q1_1*q2_0 + q1_2*q2_3 - q1_3*q2_2
    q_3 = q1_0*q2_2 - q1_1*q2_3 + q1_2*q2_0 + q1_3*q2_1
    q_4 = q1_0*q2_3 + q1_1*q2_2 - q1_2*q2_1 + q1_3*q2_0

    q = csdl.vstack((q_1, q_2, q_3, q_4))
    q = csdl.transpose(q)
=======
    q = csdl.vstack(
        (q1_0*q2_0 - q1_1*q2_1 - q1_2*q2_2 - q1_3*q2_3,
         q1_0*q2_1 + q1_1*q2_0 + q1_2*q2_3 - q1_3*q2_2,
         q1_0*q2_2 - q1_1*q2_3 + q1_2*q2_0 + q1_3*q2_1,
         q1_0*q2_3 + q1_1*q2_2 - q1_2*q2_1 + q1_3*q2_0,
        )
    )

    # print((q2.T() - q).value)
    # exit()
>>>>>>> 40cb848b

    return q.T()





def hamiltonion_product(q1:csdl.Variable, q2:csdl.Variable) -> csdl.Variable:
    q1 = q1.reshape((4,))
    q2 = q2.reshape((4,))

    q1_0 = q1[0]
    q1_1 = q1[1]
    q1_2 = q1[2]
    q1_3 = q1[3]

    q2_0 = q2[0]
    q2_1 = q2[1]
    q2_2 = q2[2]
    q2_3 = q2[3]

    q = csdl.Variable(shape=(4,), name='quaternion_product', value=0.)
    q = q.set(csdl.slice[0], q1_0*q2_0 - q1_1*q2_1 - q1_2*q2_2 - q1_3*q2_3)
    q = q.set(csdl.slice[1], q1_0*q2_1 + q1_1*q2_0 + q1_2*q2_3 - q1_3*q2_2)
    q = q.set(csdl.slice[2], q1_0*q2_2 - q1_1*q2_3 + q1_2*q2_0 + q1_3*q2_1)
    q = q.set(csdl.slice[3], q1_0*q2_3 + q1_1*q2_2 - q1_2*q2_1 + q1_3*q2_0)

    return q<|MERGE_RESOLUTION|>--- conflicted
+++ resolved
@@ -126,7 +126,6 @@
     q2_2 = q2[2]
     q2_3 = q2[3]
 
-<<<<<<< HEAD
     # q = csdl.Variable(shape=q1.shape, name='quaternion_product', value=0.)
     # q = q.set(csdl.slice[:,0], q1_0*q2_0 - q1_1*q2_1 - q1_2*q2_2 - q1_3*q2_3)
     # q = q.set(csdl.slice[:,1], q1_0*q2_1 + q1_1*q2_0 + q1_2*q2_3 - q1_3*q2_2)
@@ -139,17 +138,9 @@
     q_4 = q1_0*q2_3 + q1_1*q2_2 - q1_2*q2_1 + q1_3*q2_0
 
     q = csdl.vstack((q_1, q_2, q_3, q_4))
-    q = csdl.transpose(q)
-=======
-    q = csdl.vstack(
-        (q1_0*q2_0 - q1_1*q2_1 - q1_2*q2_2 - q1_3*q2_3,
-         q1_0*q2_1 + q1_1*q2_0 + q1_2*q2_3 - q1_3*q2_2,
-         q1_0*q2_2 - q1_1*q2_3 + q1_2*q2_0 + q1_3*q2_1,
-         q1_0*q2_3 + q1_1*q2_2 - q1_2*q2_1 + q1_3*q2_0,
-        ))
->>>>>>> 40cb848b
+    q = q.T()
 
-    return q.T()
+    return q
 
 def vectorized_hamiltonion_product_2(q1:csdl.Variable, q2:csdl.Variable) -> csdl.Variable:
     q1_0 = q1[0]
@@ -162,7 +153,6 @@
     q2_2 = q2[:,2]
     q2_3 = q2[:,3]
 
-<<<<<<< HEAD
     # q = csdl.Variable(shape=q2.shape, name='quaternion_product', value=0.)
     # q = q.set(csdl.slice[:,0], q1_0*q2_0 - q1_1*q2_1 - q1_2*q2_2 - q1_3*q2_3)
     # q = q.set(csdl.slice[:,1], q1_0*q2_1 + q1_1*q2_0 + q1_2*q2_3 - q1_3*q2_2)
@@ -175,21 +165,9 @@
     q_4 = q1_0*q2_3 + q1_1*q2_2 - q1_2*q2_1 + q1_3*q2_0
 
     q = csdl.vstack((q_1, q_2, q_3, q_4))
-    q = csdl.transpose(q)
-=======
-    q = csdl.vstack(
-        (q1_0*q2_0 - q1_1*q2_1 - q1_2*q2_2 - q1_3*q2_3,
-         q1_0*q2_1 + q1_1*q2_0 + q1_2*q2_3 - q1_3*q2_2,
-         q1_0*q2_2 - q1_1*q2_3 + q1_2*q2_0 + q1_3*q2_1,
-         q1_0*q2_3 + q1_1*q2_2 - q1_2*q2_1 + q1_3*q2_0,
-        )
-    )
+    q = q.T()
 
-    # print((q2.T() - q).value)
-    # exit()
->>>>>>> 40cb848b
-
-    return q.T()
+    return q
 
 
 
