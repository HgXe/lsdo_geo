--- conflicted
+++ resolved
@@ -138,18 +138,7 @@
         if type(angles) is np.ndarray:
             angles = csdl.Variable(shape=angles.shape, value=angles)
 
-<<<<<<< HEAD
         # # Unvectorized:
-=======
-        coefficients = csdl.vstack(tuple([function.coefficients.reshape((-1,3)) for function in self.functions.values()]))
-        rotated_coefficients = rotate_function(points=coefficients, axis_origin=axis_origin, axis_vector=axis_vector, angles=angles, units=units)
-        i = 0
-        for function in self.functions.values():
-            len = np.prod(function.coefficients.shape[:-1])
-            function.coefficients = rotated_coefficients[i:i+len, :].reshape(function.coefficients.shape)
-            i += len
-
->>>>>>> 40cb848b
         # for function_index in function_indices:
         #     function = self.functions[function_index]
         #     rotated_coefficients = rotate_function(
@@ -157,9 +146,8 @@
         #         axis_origin=axis_origin, axis_vector=axis_vector, angles=angles, units=units
         #     )
         #     function.coefficients = rotated_coefficients.reshape(function.coefficients.shape)
-<<<<<<< HEAD
-
-        # Vectorized:
+
+        # # Vectorized:
         if len(function_indices) == 1:
             function = self.functions[function_indices[0]]
             rotated_coefficients = rotate_function(
@@ -185,8 +173,7 @@
                 num_coefficient_points = function.coefficients.size // function.coefficients.shape[-1]
                 function.coefficients = rotated_coefficients[counter:counter+num_coefficient_points,:].reshape(function.coefficients.shape)
                 counter += num_coefficient_points
-=======
->>>>>>> 40cb848b
+
 
     def plot_meshes(self, meshes:list[csdl.Variable], mesh_plot_types:list[str]=['wireframe'], mesh_opacity:float=1., mesh_color:str='#F5F0E6',
                 mesh_color_map='jet', mesh_line_width:float=3.,
